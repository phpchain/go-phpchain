import QtQuick 2.0
import QtQuick.Controls 1.0;
import QtQuick.Layouts 1.0;
import QtQuick.Dialogs 1.0;
import QtQuick.Window 2.1;
import QtQuick.Controls.Styles 1.1
import Ethereum 1.0

ApplicationWindow {
	id: root

	width: 900
	height: 600
	minimumHeight: 300

	title: "Ethereal"

	MenuBar {
		Menu {
			title: "File"
			MenuItem {
				text: "Import App"
				shortcut: "Ctrl+o"
				onTriggered: openAppDialog.open()
			}
		}

		Menu {
			title: "Network"
			MenuItem {
				text: "Add Peer"
				shortcut: "Ctrl+p"
				onTriggered: {
					addPeerWin.visible = true
				}
			}

			MenuItem {
				text: "Start"
				onTriggered: ui.connect()
			}
		}

		Menu {
			title: "Help"
			MenuItem {
				text: "About"
				onTriggered: {
					aboutWin.visible = true
				}
			}
		}

	}


	property var blockModel: ListModel {
		id: blockModel
	}

	function setView(view) {
		networkView.visible = false
		historyView.visible = false
		newTxView.visible = false
		view.visible = true
		//root.title = "Ethereal - " = view.title
	}

	SplitView {
		anchors.fill: parent
		resizing: false

		Rectangle {
			id: menu
			Layout.minimumWidth: 80
			Layout.maximumWidth: 80
			anchors.bottom: parent.bottom
			anchors.top: parent.top
			//color: "#D9DDE7"
			color: "#252525"


			ColumnLayout {
				y: 50
				anchors.left: parent.left
				anchors.right: parent.right
				height: 200
				Image {
					source: ui.assetPath("tx.png")
					anchors.horizontalCenter: parent.horizontalCenter
					MouseArea {
						anchors.fill: parent
						onClicked: {
							setView(historyView)
						}
					}
				}
				Image {
					source: ui.assetPath("new.png")
					anchors.horizontalCenter: parent.horizontalCenter
					MouseArea {
						anchors.fill: parent
						onClicked: {
							setView(newTxView)
						}
					}
				}
				Image {
					source: ui.assetPath("net.png")
					anchors.horizontalCenter: parent.horizontalCenter
					MouseArea {
						anchors.fill: parent
						onClicked: {
							setView(networkView)
						}
					}
				}
			}
		}

		Rectangle {
			id: mainView
			color: "#00000000"
			anchors.right: parent.right
			anchors.left: menu.right
			anchors.bottom: parent.bottom
			anchors.top: parent.top

			property var txModel: ListModel {
				id: txModel
			}

			Rectangle {
				id: historyView
				anchors.fill: parent

				property var title: "Transactions"
				TableView {
					id: txTableView
					anchors.fill: parent
					TableViewColumn{ role: "value" ; title: "Value" ; width: 100 }
					TableViewColumn{ role: "address" ; title: "Address" ; width: 430 }
					TableViewColumn{ role: "contract" ; title: "Contract" ; width: 100 }

					model: txModel
				}
			}

			Rectangle {
				id: newTxView
				property var title: "New transaction"
				visible: false
				anchors.fill: parent
				color: "#00000000"
				TabView{
					anchors.fill: parent
					anchors.rightMargin: 5
					anchors.leftMargin: 5
					anchors.topMargin: 5
					anchors.bottomMargin: 5
					id: newTransactionTab
					Component.onCompleted:{
						var component = Qt.createComponent("newTransaction/_simple_send.qml")
						var newTransaction = component.createObject("newTransaction")

						component = Qt.createComponent("newTransaction/_new_contract.qml")
						var newContract = component.createObject("newContract")

						addTab("Simple send", newTransaction)
						addTab("Create contract", newContract)
					}
				}
			}

			Rectangle {
				id: networkView
				property var title: "Network"
				visible: false
				anchors.fill: parent

				TableView {
					id: blockTable
					width: parent.width
					anchors.top: parent.top
					anchors.bottom: logView.top
					TableViewColumn{ role: "number" ; title: "#" ; width: 100 }
					TableViewColumn{ role: "hash" ; title: "Hash" ; width: 560 }

					model: blockModel

					/*
					 onDoubleClicked: {
						 popup.visible = true
						 popup.block = eth.getBlock(blockModel.get(row).hash)
						 popup.hashLabel.text = popup.block.hash
					 }
					 */
				}

				property var logModel: ListModel {
					id: logModel
				}

				TableView {
					id: logView
					width: parent.width
					height: 150
					anchors.bottom: parent.bottom
					TableViewColumn{ role: "description" ; title: "log" }

					model: logModel
				}
			}

			/*
			 signal addPlugin(string name)
			 Component {
				 id: pluginWindow
				 Rectangle {
					 anchors.fill: parent
					 Label {
						 id: pluginTitle
						 anchors.centerIn: parent
						 text: "Hello world"
					 }
					 Component.onCompleted: setView(this)
				 }
			 }

			 onAddPlugin: {
				 var pluginWin = pluginWindow.createObject(mainView)
				 console.log(pluginWin)
				 pluginWin.pluginTitle.text = "Test"
			 }
			 */
		}
	}

	FileDialog {
		id: openAppDialog
		title: "Open QML Application"
		onAccepted: {
			ui.open(openAppDialog.fileUrl.toString())
		}
	}

	statusBar: StatusBar {
		RowLayout {
			anchors.fill: parent
			Button {
				property var enabled: true
				id: connectButton
				onClicked: {
					if(this.enabled) {
						ui.connect(this)
					}
				}
				text: "Connect"
			}

			Button {
				id: importAppButton
				anchors.left: connectButton.right
				anchors.leftMargin: 5
				onClicked: openAppDialog.open()
				text: "Import App"
			}

			Label {
				anchors.left: importAppButton.right
				anchors.leftMargin: 5
				id: walletValueLabel
			}

			Label {
				anchors.right: peerImage.left
				anchors.rightMargin: 5
				id: peerLabel
				font.pixelSize: 8
				text: "0 / 0"
			}
			Image {
				id: peerImage
				anchors.right: parent.right
				width: 10; height: 10
				source: ui.assetPath("network.png")
			}
		}
	}

	Window {
		id: popup
		visible: false
		property var block
		Label {
			id: hashLabel
			anchors.horizontalCenter: parent.horizontalCenter
			anchors.verticalCenter: parent.verticalCenter
		}
	}

	Window {
		id: addPeerWin
		visible: false
		minimumWidth: 230
		maximumWidth: 230
		maximumHeight: 50
		minimumHeight: 50

		TextField {
			id: addrField
			anchors.verticalCenter: parent.verticalCenter
			anchors.left: parent.left
			anchors.leftMargin: 10
			placeholderText: "address:port"
			onAccepted: {
				ui.connectToPeer(addrField.text)
				addPeerWin.visible = false
			}
		}
		Button {
			anchors.left: addrField.right
			anchors.verticalCenter: parent.verticalCenter
			anchors.leftMargin: 5
			text: "Add"
			onClicked: {
				ui.connectToPeer(addrField.text)
				addPeerWin.visible = false
			}
		}
		Component.onCompleted: {
			addrField.focus = true
		}
	}

	Window {
		id: aboutWin
		visible: false
		title: "About"
		minimumWidth: 350
		maximumWidth: 350
		maximumHeight: 200
		minimumHeight: 200

		Image {
			id: aboutIcon
			height: 150
			width: 150
			fillMode: Image.PreserveAspectFit
			smooth: true
			source: ui.assetPath("facet.png")
			x: 10
			y: 10
		}

		Text {
			anchors.left: aboutIcon.right
			anchors.leftMargin: 10
			font.pointSize: 12
			text: "<h2>Ethereal</h2><br><h3>Development</h3>Jeffrey Wilcke<br>Maran Hidskes<br><h3>Binary Distribution</h3>Jarrad Hope<br>"
		}

	}

	Window {
		id: debugWindow
		visible: false
		title: "Debugger"
		minimumWidth: 600
		minimumHeight: 600
		width: 800
		height: 600


		Item {
			id: keyHandler
			focus: true
			Keys.onPressed: {
				if (event.key == Qt.Key_Space) {
					ui.next()
				}
			}
		}
		SplitView {

			anchors.fill: parent
			property var asmModel: ListModel {
				id: asmModel
			}
			TableView {
				id: asmTableView
				width: 200
				TableViewColumn{ role: "value" ; title: "" ; width: 100 }
				model: asmModel
			}

			Rectangle {
				anchors.left: asmTableView.right
				anchors.right: parent.right
				SplitView {
					orientation: Qt.Vertical
					anchors.fill: parent

					TableView {
						property var memModel: ListModel {
							id: memModel
						}
						height: parent.height/2
						width: parent.width
						TableViewColumn{ id:mnumColmn ; role: "num" ; title: "#" ; width: 50}
						TableViewColumn{ role: "value" ; title: "Memory" ; width: 750}
						model: memModel
					}

					TableView {
						property var stackModel: ListModel {
							id: stackModel
						}
						height: parent.height/2
						width: parent.width
						TableViewColumn{ role: "value" ; title: "Stack" ; width: parent.width }
						model: stackModel
					}
				}
			}
		}
	}

	function setAsm(asm) {
<<<<<<< HEAD
		asmModel.append({asm: asm})
	}

	function setInstruction(num) {
		asmTableView.selection.clear()
		asmTableView.selection.select(num-1)
	}

	function clearAsm() {
		asmModel.clear()
	}
=======
		//for(var i = 0; i < asm.length; i++) {
			asmModel.append({asm: asm})
			//}
		}
		function clearAsm() {
			asmModel.clear()
		}
>>>>>>> ab8d9625

		function setMem(mem) {
			memModel.append({num: mem.num, value: mem.value})
		}
		function clearMem(){
			memModel.clear()
		}

		function setStack(stack) {
			stackModel.append({value: stack})
		}

		function clearStack() {
			stackModel.clear()
		}

		function loadPlugin(name) {
			console.log("Loading plugin" + name)
			mainView.addPlugin(name)
		}

		function setWalletValue(value) {
			walletValueLabel.text = value
		}

		function addTx(tx) {
			var isContract
			if (tx.contract == true){
				isContract = "Yes"
			}else{
				isContract = "No"
			}
			txModel.insert(0, {hash: tx.hash, address: tx.address, value: tx.value, contract: isContract})
		}

		function addBlock(block) {
			blockModel.insert(0, {number: block.number, hash: block.hash})
		}

		function addLog(str) {
			if(str.len != 0) {
				logModel.append({description: str})
			}
		}

		function setPeers(text) {
			peerLabel.text = text
		}
	}<|MERGE_RESOLUTION|>--- conflicted
+++ resolved
@@ -427,7 +427,6 @@
 	}
 
 	function setAsm(asm) {
-<<<<<<< HEAD
 		asmModel.append({asm: asm})
 	}
 
@@ -439,61 +438,52 @@
 	function clearAsm() {
 		asmModel.clear()
 	}
-=======
-		//for(var i = 0; i < asm.length; i++) {
-			asmModel.append({asm: asm})
-			//}
-		}
-		function clearAsm() {
-			asmModel.clear()
-		}
->>>>>>> ab8d9625
-
-		function setMem(mem) {
-			memModel.append({num: mem.num, value: mem.value})
-		}
-		function clearMem(){
-			memModel.clear()
-		}
-
-		function setStack(stack) {
-			stackModel.append({value: stack})
-		}
-
-		function clearStack() {
-			stackModel.clear()
-		}
-
-		function loadPlugin(name) {
-			console.log("Loading plugin" + name)
-			mainView.addPlugin(name)
-		}
-
-		function setWalletValue(value) {
-			walletValueLabel.text = value
-		}
-
-		function addTx(tx) {
-			var isContract
-			if (tx.contract == true){
-				isContract = "Yes"
-			}else{
-				isContract = "No"
-			}
-			txModel.insert(0, {hash: tx.hash, address: tx.address, value: tx.value, contract: isContract})
-		}
-
-		function addBlock(block) {
-			blockModel.insert(0, {number: block.number, hash: block.hash})
-		}
-
-		function addLog(str) {
-			if(str.len != 0) {
-				logModel.append({description: str})
-			}
-		}
-
-		function setPeers(text) {
-			peerLabel.text = text
-		}
-	}+
+	function setMem(mem) {
+		memModel.append({num: mem.num, value: mem.value})
+	}
+	function clearMem(){
+		memModel.clear()
+	}
+
+	function setStack(stack) {
+		stackModel.append({value: stack})
+	}
+
+	function clearStack() {
+		stackModel.clear()
+	}
+
+	function loadPlugin(name) {
+		console.log("Loading plugin" + name)
+		mainView.addPlugin(name)
+	}
+
+	function setWalletValue(value) {
+		walletValueLabel.text = value
+	}
+
+	function addTx(tx) {
+		var isContract
+		if (tx.contract == true){
+			isContract = "Yes"
+		}else{
+			isContract = "No"
+		}
+		txModel.insert(0, {hash: tx.hash, address: tx.address, value: tx.value, contract: isContract})
+	}
+
+	function addBlock(block) {
+		blockModel.insert(0, {number: block.number, hash: block.hash})
+	}
+
+	function addLog(str) {
+		if(str.len != 0) {
+			logModel.append({description: str})
+		}
+	}
+
+	function setPeers(text) {
+		peerLabel.text = text
+	}
+}